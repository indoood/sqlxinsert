// #[derive(Default, Debug, sqlx::FromRow)]
#[derive(Default, Debug, sqlx::FromRow)]
struct Car {
    pub car_id: i32,
    pub car_name: String,
}
#[derive(Default, Debug, sqlx::FromRow)]
#[allow(dead_code)]
struct CreateCar {
    #[allow(dead_code)]
    pub car_name: String,
}

impl Car {
    pub async fn insert(
        &self,
        pool: &sqlx::PgPool,
        table: &str,
    ) -> eyre::Result<sqlx::postgres::PgQueryResult> {
        let sql = self.insert_query(table);
        let res = sqlx::query(&sql).execute(pool).await.unwrap();
        Ok(res)
    }
    fn insert_query(&self, table: &str) -> String {
        format!(
            "insert into {} ( car_id, car_name) values ( '{}', '{}' ) returning *",
            table, self.car_id, self.car_name
        )
    }
}

#[tokio::test]
async fn test_macro_psql_insert() {
    let car = Car {
        car_id: 33,
        car_name: "Skoda".to_string(),
    };

    let url = "postgres://user:pass@localhost:5444/test_db";

    let pool = sqlx::postgres::PgPoolOptions::new()
<<<<<<< HEAD
        .connect_timeout(std::time::Duration::from_secs(30))
=======
        .acquire_timeout(std::time::Duration::from_secs(30))
>>>>>>> 20a3780b
        .connect(url)
        .await
        .expect("Not possible to create pool");

    // Reset database
    let drop_table = "DROP TABLE IF EXISTS cars";
    sqlx::query(drop_table).execute(&pool).await.unwrap();

    let create_table = "create table cars (
        car_id INTEGER PRIMARY KEY,
        car_name TEXT NOT NULL
    )";

    sqlx::query(create_table)
        .execute(&pool)
        .await
        .expect("Not possible to cretae table");

    car.insert(&pool, "cars")
        .await
        .expect("Not possible to insert into dabase");

    let rows = sqlx::query_as::<_, Car>("SELECT * FROM cars")
        .fetch_all(&pool)
        .await
        .expect("Not possible to fetch");

    assert_eq!(rows.len(), 1);
    assert_eq!(rows[0].car_name, "Skoda");
}<|MERGE_RESOLUTION|>--- conflicted
+++ resolved
@@ -39,11 +39,7 @@
     let url = "postgres://user:pass@localhost:5444/test_db";
 
     let pool = sqlx::postgres::PgPoolOptions::new()
-<<<<<<< HEAD
-        .connect_timeout(std::time::Duration::from_secs(30))
-=======
         .acquire_timeout(std::time::Duration::from_secs(30))
->>>>>>> 20a3780b
         .connect(url)
         .await
         .expect("Not possible to create pool");
